--- conflicted
+++ resolved
@@ -18,11 +18,8 @@
 - 📚 **Structure overview** of books, chapters, and verses  
 - 📖 **Specific verses or passages** retrieval  
 - 📅 **Daily texts** generation (optional with seed)
-<<<<<<< HEAD
 - 🧠 **Smart reference parsing** for complex Bible references  
-=======
 - 📝 **Commentaries** on chapters and verses (e.g. *Matthew Henry*)  
->>>>>>> a1160cdb
 
 ---
 
@@ -31,7 +28,6 @@
 | Method | Endpoint | Description |
 |--------|----------|-------------|
 | GET | `/` | Homepage with API information + link to docs |
-<<<<<<< HEAD
 | GET | `/api/random` | Random verse |
 | GET | `/api/verse?book=...&chapter=...&verse=...` | Specific verse |
 | GET | `/api/passage?book=...&chapter=...&start=...&end=...` | Multiple verses |
@@ -42,22 +38,11 @@
 | GET | `/api/daytext?seed=...` | Daily text, optional seed |
 | GET | `/api/versions` | Available translations |
 | GET | `/api/chapter?book=...&chapter=...` | Entire chapter |
+| GET | `/api/commentary?source=...&book=...&chapter=...` | Get commentary for an entire chapter (e.g. `matthew-henry`) |
+| GET | `/api/commentary?source=...&book=...&chapter=...&verse=...` | Get commentary for a specific verse (e.g. `matthew-henry`) |
 | **POST** | **`/api/parse/reference`** | **Parse complex Bible reference** |
 | **GET** | **`/api/parse/reference/{ref}`** | **Parse reference via URL** |
 | **POST** | **`/api/parse/references`** | **Parse multiple references** |
-=======
-| GET | `/random` | Random verse |
-| GET | `/verse?book=...&chapter=...&verse=...` | Specific verse |
-| GET | `/passage?book=...&chapter=...&start=...&end=...` | Multiple verses |
-| GET | `/books` | All books |
-| GET | `/chapters?book=...` | Chapters in book |
-| GET | `/verses?book=...&chapter=...` | Verse numbers in chapter |
-| GET | `/search?query=...` | Search in Bible text |
-| GET | `/daytext?seed=...` | Daily text, optional seed |
-| GET | `/versions` | Available translations |
-| GET | `/commentary?source=...&book=...&chapter=...` | Get commentary for an entire chapter (e.g. `matthew-henry`) |
-| GET | `/commentary?source=...&book=...&chapter=...&verse=...` | Get commentary for a specific verse (e.g. `matthew-henry`) |
->>>>>>> a1160cdb
 
 👉 All routes are documented via:
 - `/docs` – Swagger UI
